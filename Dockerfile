FROM alpine:latest
MAINTAINER Ivan Pedrazas <ipedrazas@gmail.com>


RUN apk -Uuv add curl bash && rm /var/cache/apk/*

ENV VERSION v2.5.0
ENV FILENAME helm-${VERSION}-linux-amd64.tar.gz
<<<<<<< HEAD
ENV KUBECTL v1.6.5
=======
ENV KUBECTL v1.6.6
>>>>>>> fb2df9b0

ADD http://storage.googleapis.com/kubernetes-helm/${FILENAME} /tmp

ADD https://storage.googleapis.com/kubernetes-release/release/${KUBECTL}/bin/linux/amd64/kubectl /tmp


RUN tar -zxvf /tmp/${FILENAME} -C /tmp \
  && mv /tmp/linux-amd64/helm /bin/helm \
  && chmod +x /tmp/kubectl \
  && mv /tmp/kubectl /bin/kubectl \
  && rm -rf /tmp

LABEL description="Kubeclt and Helm."
LABEL base="alpine"
LABEL language="python"


COPY drone-helm /bin/drone-helm
COPY kubeconfig /root/.kube/kubeconfig

ENTRYPOINT [ "/bin/drone-helm" ]<|MERGE_RESOLUTION|>--- conflicted
+++ resolved
@@ -6,11 +6,7 @@
 
 ENV VERSION v2.5.0
 ENV FILENAME helm-${VERSION}-linux-amd64.tar.gz
-<<<<<<< HEAD
-ENV KUBECTL v1.6.5
-=======
 ENV KUBECTL v1.6.6
->>>>>>> fb2df9b0
 
 ADD http://storage.googleapis.com/kubernetes-helm/${FILENAME} /tmp
 
