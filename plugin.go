package main

import (
	"fmt"
	"io/ioutil"
	"log"
	"os"
	"os/exec"
	"regexp"
	"strings"

	"github.com/alecthomas/template"
)

var HELM_BIN = "/bin/helm"
var KUBECONFIG = "/root/.kube/kubeconfig"
var CONFIG = "/root/.kube/config"

type (
	// Config maps the params we need to run Helm
	Config struct {
		APIServer     string   `json:"api_server"`
		Token         string   `json:"token"`
		HelmCommand   []string `json:"helm_command"`
		SkipTLSVerify bool     `json:"tls_skip_verify"`
		Namespace     string   `json:"namespace"`
		Release       string   `json:"release"`
		Chart         string   `json:"chart"`
		Values        string   `json:"values"`
		ValuesFiles   string   `json:"values_files"`
		Debug         bool     `json:"debug"`
		DryRun        bool     `json:"dry_run"`
		Secrets       []string `json:"secrets"`
		Prefix        string   `json:"prefix"`
		TillerNs      string   `json:"tiller_ns"`
		Wait          bool     `json:"wait"`
<<<<<<< HEAD
		RecreatePods  bool     `json:"recreate_pods"`
=======
		Upgrade       bool     `json:"upgrade"`
		ClientOnly    bool     `json:"client_only"`
>>>>>>> 50cf280f
	}
	// Plugin default
	Plugin struct {
		Config Config
	}
)

func setHelmHelp(p *Plugin) {
	p.Config.HelmCommand = []string{""}
}
func setDeleteEventCommand(p *Plugin) {
	upgrade := make([]string, 2)
	upgrade[0] = "delete"
	upgrade[1] = p.Config.Release

	p.Config.HelmCommand = upgrade
}

func setPushEventCommand(p *Plugin) {
	upgrade := make([]string, 2)
	upgrade[0] = "upgrade"
	upgrade[1] = "--install"

	if p.Config.Release != "" {
		upgrade = append(upgrade, p.Config.Release)
	}
	upgrade = append(upgrade, p.Config.Chart)
	if p.Config.Values != "" {
		upgrade = append(upgrade, "--set")
		upgrade = append(upgrade, p.Config.Values)
	}
	if p.Config.ValuesFiles != "" {
		for _, valuesFile := range strings.Split(p.Config.ValuesFiles, ",") {
			upgrade = append(upgrade, "--values")
			upgrade = append(upgrade, valuesFile)
		}
	}
	if p.Config.Namespace != "" {
		upgrade = append(upgrade, "--namespace")
		upgrade = append(upgrade, p.Config.Namespace)
	}
	if p.Config.TillerNs != "" {
		upgrade = append(upgrade, "--tiller-namespace")
		upgrade = append(upgrade, p.Config.TillerNs)
	}
	if p.Config.DryRun {
		upgrade = append(upgrade, "--dry-run")
	}
	if p.Config.Debug {
		upgrade = append(upgrade, "--debug")
	}
	if p.Config.Wait {
		upgrade = append(upgrade, "--wait")
	}
	if p.Config.RecreatePods {
		upgrade = append(upgrade, "--recreate-pods")
	}
	p.Config.HelmCommand = upgrade

}

func setHelmCommand(p *Plugin) {
	buildEvent := os.Getenv("DRONE_BUILD_EVENT")
	switch buildEvent {
	case "push":
		setPushEventCommand(p)
	case "tag":
		setPushEventCommand(p)
	case "deployment":
		setPushEventCommand(p)
	case "delete":
		setDeleteEventCommand(p)
	default:
		setHelmHelp(p)
	}

}

func doHelmInit(p *Plugin) []string {
	init := make([]string, 1)
	init[0] = "init"
	if p.Config.TillerNs != "" {
		init = append(init, "--tiller-namespace")
		init = append(init, p.Config.TillerNs)
	}
	if p.Config.ClientOnly {
		init = append(init, "--client-only")
	}
	if p.Config.Upgrade {
		init = append(init, "--upgrade")
	}

	return init

}

// Exec default method
func (p *Plugin) Exec() error {
	resolveSecrets(p)
	if p.Config.APIServer == "" {
		return fmt.Errorf("Error: API Server is needed to deploy.")
	}
	if p.Config.Token == "" {
		return fmt.Errorf("Error: Token is needed to deploy.")
	}
	initialiseKubeconfig(&p.Config, KUBECONFIG, CONFIG)

	if p.Config.Debug {
		p.debug()
	}

	init := doHelmInit(p)
	err := runCommand(init)
	if err != nil {
		return fmt.Errorf("Error running helm command: " + strings.Join(init[:], " "))
	}
	setHelmCommand(p)

	if p.Config.Debug {
		log.Println("helm command: " + strings.Join(p.Config.HelmCommand[:], " "))
	}
	err = runCommand(p.Config.HelmCommand)
	if err != nil {
		return fmt.Errorf("Error running helm command: " + strings.Join(p.Config.HelmCommand[:], " "))
	}
	return nil
}

func initialiseKubeconfig(params *Config, source string, target string) error {
	t, _ := template.ParseFiles(source)
	f, err := os.Create(target)
	err = t.Execute(f, params)
	f.Close()
	return err
}

func runCommand(params []string) error {
	cmd := new(exec.Cmd)
	cmd = exec.Command(HELM_BIN, params...)

	cmd.Stdout = os.Stdout
	cmd.Stderr = os.Stderr

	err := cmd.Run()
	return err
}

func resolveSecrets(p *Plugin) {
	p.Config.Values = resolveEnvVar(p.Config.Values, p.Config.Prefix)
	p.Config.APIServer = resolveEnvVar("${API_SERVER}", p.Config.Prefix)
	p.Config.Token = resolveEnvVar("${KUBERNETES_TOKEN}", p.Config.Prefix)
}

// getEnvVars will return [${TAG} {TAG} TAG]
func getEnvVars(envvars string) [][]string {
	re := regexp.MustCompile(`\$(\{?(\w+)\}?)\.?`)
	extracted := re.FindAllStringSubmatch(envvars, -1)
	return extracted
}

func resolveEnvVar(key string, prefix string) string {
	envvars := getEnvVars(key)
	return replaceEnvvars(envvars, prefix, key)
}

func replaceEnvvars(envvars [][]string, prefix string, s string) string {
	for _, envvar := range envvars {
		envvarName := envvar[0]
		envvarKey := envvar[2]
		envval := os.Getenv(prefix + "_" + envvarKey)
		if envval == "" {
			envval = os.Getenv(envvarKey)
		}
		if strings.Contains(s, envvarName) {
			s = strings.Replace(s, envvarName, envval, -1)
		}
	}
	return s
}

func (p *Plugin) debug() {
	fmt.Println(p)
	// debug env vars
	for _, e := range os.Environ() {
		fmt.Println("-Var:--", e)
	}
	// debug plugin obj
	fmt.Printf("Api server: %s \n", p.Config.APIServer)
	fmt.Printf("Values: %s \n", p.Config.Values)
	fmt.Printf("Secrets: %s \n", p.Config.Secrets)
	fmt.Printf("ValuesFiles: %s \n", p.Config.ValuesFiles)

	kubeconfig, err := ioutil.ReadFile(KUBECONFIG)
	if err == nil {
		fmt.Println(string(kubeconfig))
	}
	config, err := ioutil.ReadFile(CONFIG)
	if err == nil {
		fmt.Println(string(config))
	}

}<|MERGE_RESOLUTION|>--- conflicted
+++ resolved
@@ -34,12 +34,9 @@
 		Prefix        string   `json:"prefix"`
 		TillerNs      string   `json:"tiller_ns"`
 		Wait          bool     `json:"wait"`
-<<<<<<< HEAD
 		RecreatePods  bool     `json:"recreate_pods"`
-=======
 		Upgrade       bool     `json:"upgrade"`
 		ClientOnly    bool     `json:"client_only"`
->>>>>>> 50cf280f
 	}
 	// Plugin default
 	Plugin struct {
